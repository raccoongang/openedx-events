"""
Standardized signals definitions for events within the architecture subdomain ``learning``.

All signals defined in this module must follow the name and versioning
conventions specified in docs/decisions/0002-events-naming-and-versioning.rst

They also must comply with the payload definition specified in
docs/decisions/0003-events-payload.rst
"""

from openedx_events.learning.data import (
    BadgeData,
    CertificateData,
    CohortData,
    CourseAccessRoleData,
    CourseDiscussionConfigurationData,
    CourseEnrollmentData,
    CourseNotificationData,
    DiscussionThreadData,
    ExamAttemptData,
    PersistentCourseGradeData,
    ProgramCertificateData,
    UserCourseData,
    UserData,
    UserNotificationData,
    XBlockSkillVerificationData,
)
from openedx_events.tooling import OpenEdxPublicSignal

# .. event_type: org.openedx.learning.student.registration.completed.v1
# .. event_name: STUDENT_REGISTRATION_COMPLETED
# .. event_description: emitted when the user registration process in the LMS is completed.
# .. event_data: UserData
STUDENT_REGISTRATION_COMPLETED = OpenEdxPublicSignal(
    event_type="org.openedx.learning.student.registration.completed.v1",
    data={
        "user": UserData,
    }
)


# .. event_type: org.openedx.learning.auth.session.login.completed.v1
# .. event_name: SESSION_LOGIN_COMPLETED
# .. event_description: emitted when the user's login process in the LMS is completed.
# .. event_data: UserData
SESSION_LOGIN_COMPLETED = OpenEdxPublicSignal(
    event_type="org.openedx.learning.auth.session.login.completed.v1",
    data={
        "user": UserData,
    }
)


# .. event_type: org.openedx.learning.course.enrollment.created.v1
# .. event_name: COURSE_ENROLLMENT_CREATED
# .. event_description: emitted when the user's enrollment process is completed.
# .. event_data: CourseEnrollmentData
COURSE_ENROLLMENT_CREATED = OpenEdxPublicSignal(
    event_type="org.openedx.learning.course.enrollment.created.v1",
    data={
        "enrollment": CourseEnrollmentData,
    }
)


# .. event_type: org.openedx.learning.course.enrollment.changed.v1
# .. event_name: COURSE_ENROLLMENT_CHANGED
# .. event_description: emitted when the user's enrollment update process is completed.
# .. event_data: CourseEnrollmentData
COURSE_ENROLLMENT_CHANGED = OpenEdxPublicSignal(
    event_type="org.openedx.learning.course.enrollment.changed.v1",
    data={
        "enrollment": CourseEnrollmentData,
    }
)


# .. event_type: org.openedx.learning.course.unenrollment.completed.v1
# .. event_name: COURSE_UNENROLLMENT_COMPLETED
# .. event_description: emitted when the user's unenrollment process is completed.
# .. event_data: CourseEnrollmentData
COURSE_UNENROLLMENT_COMPLETED = OpenEdxPublicSignal(
    event_type="org.openedx.learning.course.unenrollment.completed.v1",
    data={
        "enrollment": CourseEnrollmentData,
    }
)


# .. event_type: org.openedx.learning.certificate.created.v1
# .. event_name: CERTIFICATE_CREATED
# .. event_description: emitted when the user's certificate creation process is completed.
# .. event_data: CertificateData
CERTIFICATE_CREATED = OpenEdxPublicSignal(
    event_type="org.openedx.learning.certificate.created.v1",
    data={
        "certificate": CertificateData,
    }
)

# .. event_type: org.openedx.learning.program.certificate.awarded.v1
# .. event_name: PROGRAM_CERTIFICATE_AWARDED
# .. event_description: Emit when a program certificate is awarded to a learner
# .. event_data: ProgramCertificateData
PROGRAM_CERTIFICATE_AWARDED = OpenEdxPublicSignal(
    event_type="org.openedx.learning.program.certificate.awarded.v1",
    data={
        "program_certificate": ProgramCertificateData,
    }
)

# .. event_type: org.openedx.learning.certificate.changed.v1
# .. event_name: CERTIFICATE_CHANGED
# .. event_description: emitted when the user's certificate update process is completed.
# .. event_data: CertificateData
CERTIFICATE_CHANGED = OpenEdxPublicSignal(
    event_type="org.openedx.learning.certificate.changed.v1",
    data={
        "certificate": CertificateData,
    }
)


# .. event_type: org.openedx.learning.certificate.revoked.v1
# .. event_name: CERTIFICATE_REVOKED
# .. event_description: emitted when the user's certificate annulation process is completed.
# .. event_data: CertificateData
CERTIFICATE_REVOKED = OpenEdxPublicSignal(
    event_type="org.openedx.learning.certificate.revoked.v1",
    data={
        "certificate": CertificateData,
    }
)

# .. event_type: org.openedx.learning.program.certificate.revoked.v1
# .. event_name: PROGRAM_CERTIFICATE_REVOKED
# .. event_description: Emit when a program certificate is revoked from a learner
# .. event_data: ProgramCertificateData
PROGRAM_CERTIFICATE_REVOKED = OpenEdxPublicSignal(
    event_type="org.openedx.learning.program.certificate.revoked.v1",
    data={
        "program_certificate": ProgramCertificateData,
    }
)

# .. event_type: org.openedx.learning.cohort_membership.changed.v1
# .. event_name: COHORT_MEMBERSHIP_CHANGED
# .. event_description: emitted when the user's cohort update is completed.
# .. event_data: CohortData
COHORT_MEMBERSHIP_CHANGED = OpenEdxPublicSignal(
    event_type="org.openedx.learning.cohort_membership.changed.v1",
    data={
        "cohort": CohortData,
    }
)


# .. event_type: org.openedx.learning.discussions.configuration.changed.v1
# .. event_name: COURSE_DISCUSSIONS_CHANGED
# .. event_description: emitted when the configuration for a course's discussions changes in the course
#       Warning: This event is currently incompatible with the event bus, list/dict cannot be serialized yet
# .. event_data: CourseDiscussionConfigurationData
COURSE_DISCUSSIONS_CHANGED = OpenEdxPublicSignal(
    event_type="org.openedx.learning.discussions.configuration.changed.v1",
    data={
        "configuration": CourseDiscussionConfigurationData
    }
)

# .. event_type: org.openedx.learning.course.persistent_grade.summary.v1
# .. event_name: PERSISTENT_GRADE_SUMMARY_CHANGED
# .. event_description: emitted when a grade changes in the course
# .. event_data: PersistentCourseGradeData
PERSISTENT_GRADE_SUMMARY_CHANGED = OpenEdxPublicSignal(
    event_type="org.openedx.learning.course.persistent_grade_summary.changed.v1",
    data={
        "grade": PersistentCourseGradeData,
    }
)


# .. event_type: org.openedx.learning.xblock.skill.verified.v1
# .. event_name: XBLOCK_SKILL_VERIFIED
# .. event_description: Fired when an XBlock skill is verified.
# .. event_data: XBlockSkillVerificationData
XBLOCK_SKILL_VERIFIED = OpenEdxPublicSignal(
    event_type="org.openedx.learning.xblock.skill.verified.v1",
    data={
        "xblock_info": XBlockSkillVerificationData,
    }
)

# .. event_type: org.openedx.learning.user.notification.requested.v1
# .. event_name: USER_NOTIFICATION_REQUESTED
# .. event_description: Can be fired from apps to send user notifications.
# .. event_data: UserNotificationSendListData
# Warning: This event is currently incompatible with the event bus, list/dict cannot be serialized yet
#
USER_NOTIFICATION_REQUESTED = OpenEdxPublicSignal(
    event_type="org.openedx.learning.user.notification.requested.v1",
    data={
        "notification_data": UserNotificationData,
    }
)

# .. event_type: org.openedx.learning.exam.attempt.submitted.v1
# .. event_name: EXAM_ATTEMPT_SUBMITTED
# .. event_description: Emitted when an exam attempt is submitted by a learner in edx-exams.
# .. event_data: ExamAttemptData
EXAM_ATTEMPT_SUBMITTED = OpenEdxPublicSignal(
    event_type="org.openedx.learning.exam.attempt.submitted.v1",
    data={
        "exam_attempt": ExamAttemptData,
    }
)

# .. event_type: org.openedx.learning.exam.attempt.rejected.v1
# .. event_name: EXAM_ATTEMPT_REJECTED
# .. event_description: Emitted when an exam attempt is marked rejected in edx-exams.
# .. event_data: ExamAttemptData
EXAM_ATTEMPT_REJECTED = OpenEdxPublicSignal(
    event_type="org.openedx.learning.exam.attempt.rejected.v1",
    data={
        "exam_attempt": ExamAttemptData,
    }
)

# .. event_type: org.openedx.learning.exam.attempt.verified.v1
# .. event_name: EXAM_ATTEMPT_VERIFIED
# .. event_description: Emitted when an exam attempt is marked verified in edx-exams.
# .. event_data: ExamAttemptData
EXAM_ATTEMPT_VERIFIED = OpenEdxPublicSignal(
    event_type="org.openedx.learning.exam.attempt.verified.v1",
    data={
        "exam_attempt": ExamAttemptData,
    }
)

# .. event_type: org.openedx.learning.exam.attempt.errored.v1
# .. event_name: EXAM_ATTEMPT_ERRORED
# .. event_description: Emitted when a learner's exam attempt errors out in edx-exams.
# .. event_data: ExamAttemptData
EXAM_ATTEMPT_ERRORED = OpenEdxPublicSignal(
    event_type="org.openedx.learning.exam.attempt.errored.v1",
    data={
        "exam_attempt": ExamAttemptData,
    }
)

# .. event_type: org.openedx.learning.exam.attempt.reset.v1
# .. event_name: EXAM_ATTEMPT_RESET
# .. event_description: Emitted when an exam attempt is reset in edx-exams.
# .. event_data: ExamAttemptData
EXAM_ATTEMPT_RESET = OpenEdxPublicSignal(
    event_type="org.openedx.learning.exam.attempt.reset.v1",
    data={
        "exam_attempt": ExamAttemptData,
    }
)

# .. event_type: org.openedx.learning.user.course_access_role.added.v1
# .. event_name: COURSE_ACCESS_ROLE_ADDED
# .. event_description: Emitted when a user is given a course access role.
# .. event_data: CourseAccessRoleData
COURSE_ACCESS_ROLE_ADDED = OpenEdxPublicSignal(
    event_type="org.openedx.learning.user.course_access_role.added.v1",
    data={
        "course_access_role_data": CourseAccessRoleData,
    }
)

# .. event_type: org.openedx.learning.user.course_access_role.removed.v1
# .. event_name: COURSE_ACCESS_ROLE_REMOVED
# .. event_description: Emitted when a course access role is removed from a user.
# .. event_data: CourseAccessRoleData
COURSE_ACCESS_ROLE_REMOVED = OpenEdxPublicSignal(
    event_type="org.openedx.learning.user.course_access_role.removed.v1",
    data={
        "course_access_role_data": CourseAccessRoleData,
    }
)

# .. event_type: org.openedx.learning.forum.thread.created.v1
# .. event_name: FORUM_THREAD_CREATED
# .. event_description: Emitted when a new thread is created in a discussion
# .. event_data: DiscussionThreadData
#       Warning: This event is currently incompatible with the event bus, list/dict cannot be serialized yet
FORUM_THREAD_CREATED = OpenEdxPublicSignal(
    event_type="org.openedx.learning.thread.created.v1",
    data={
        "thread": DiscussionThreadData,
    }
)

# .. event_type: org.openedx.learning.forum.thread.response.created.v1
# .. event_name: FORUM_THREAD_RESPONSE_CREATED
# .. event_description: Emitted when a new response is added to a thread
# .. event_data: DiscussionThreadData
#        Warning: This event is currently incompatible with the event bus, list/dict cannot be serialized yet
FORUM_THREAD_RESPONSE_CREATED = OpenEdxPublicSignal(
    event_type="org.openedx.learning.response.created.v1",
    data={
        "thread": DiscussionThreadData,
    }
)

# .. event_type: org.openedx.learning.forum.thread.response.comment.created.v1
# .. event_name: FORUM_RESPONSE_COMMENT_CREATED
# .. event_description: Emitted when a new comment is added to a response
# .. event_data: DiscussionThreadData
#       Warning: This event is currently incompatible with the event bus, list/dict cannot be serialized yet
FORUM_RESPONSE_COMMENT_CREATED = OpenEdxPublicSignal(
    event_type="org.openedx.learning.response.created.v1",
    data={
        "thread": DiscussionThreadData,
    }
)


# .. event_type: org.openedx.learning.course.notification.requested.v1
# .. event_name: COURSE_NOTIFICATION_REQUESTED
# .. event_description: Emitted when a notification is requested for a course
# .. event_data: CourseNotificationData
# Warning: This event is currently incompatible with the event bus, list/dict cannot be serialized yet
#
COURSE_NOTIFICATION_REQUESTED = OpenEdxPublicSignal(
    event_type="org.openedx.learning.course.notification.requested.v1",
    data={
        "course_notification_data": CourseNotificationData,
    }
)

# .. event_type: org.openedx.learning.course.grade.now.passed.v1
# .. event_name: COURSE_GRADE_NOW_PASSED
# .. event_description: Emmited when course grade is passed.
# .. event_data: UserCourseData
COURSE_GRADE_NOW_PASSED = OpenEdxPublicSignal(
    event_type="org.openedx.learning.course.grade.now.passed.v1",
    data={
        "user_course_data": UserCourseData,
    }
)

# .. event_type: org.openedx.learning.course.grade.now.failed.v1
# .. event_name: COURSE_GRADE_NOW_FAILED
# .. event_description: Emmited when course grade is failed.
# .. event_data: UserCourseData
COURSE_GRADE_NOW_FAILED = OpenEdxPublicSignal(
    event_type="org.openedx.learning.course.grade.now.failed.v1",
    data={
        "user_course_data": UserCourseData,
    }
)

# .. event_type: org.openedx.learning.badge.awarded.v1
# .. event_name: BADGE_AWARDED
# .. event_description: Emit when a badge is awarded to a learner
# .. event_data: BadgeData
BADGE_AWARDED = OpenEdxPublicSignal(
    event_type="org.openedx.learning.badge.awarded.v1",
    data={
        "badge": BadgeData,
    }
)


# .. event_type: org.openedx.learning.badge.revoked.v1
# .. event_name: BADGE_REVOKED
# .. event_description: Emit when a badge is revoked for a learner
# .. event_data: BadgeData
BADGE_REVOKED = OpenEdxPublicSignal(
    event_type="org.openedx.learning.badge.revoked.v1",
    data={
        "badge": BadgeData,
    }
)

<<<<<<< HEAD
# .. event_type: org.openedx.learning.ccx.course.grade.now.failed.v1
# .. event_name: CCX_COURSE_GRADE_NOW_FAILED
# .. event_description: Emit when a ccx course grade failed
# .. event_data: CcxCourseData
CCX_COURSE_GRADE_NOW_FAILED = OpenEdxPublicSignal(
    event_type="org.openedx.learning.ccx.course.grade.now.failed.v1",
=======
# .. event_type: org.openedx.learning.ccx.course.grade.now.passed.v1
# .. event_name: CCX_COURSE_GRADE_NOW_PASSED
# .. event_description: Emit when a ccx course grade is passed
# .. event_data: CcxCourseData
CCX_COURSE_GRADE_NOW_PASSED = OpenEdxPublicSignal(
    event_type="org.openedx.learning.ccx.course.grade.now.passed.v1",
>>>>>>> 93b55dfb
    data={
        "ccx_course": CcxCourseData,
    }
)<|MERGE_RESOLUTION|>--- conflicted
+++ resolved
@@ -10,6 +10,7 @@
 
 from openedx_events.learning.data import (
     BadgeData,
+    CcxCourseData,
     CertificateData,
     CohortData,
     CourseAccessRoleData,
@@ -375,22 +376,26 @@
     }
 )
 
-<<<<<<< HEAD
-# .. event_type: org.openedx.learning.ccx.course.grade.now.failed.v1
-# .. event_name: CCX_COURSE_GRADE_NOW_FAILED
-# .. event_description: Emit when a ccx course grade failed
-# .. event_data: CcxCourseData
-CCX_COURSE_GRADE_NOW_FAILED = OpenEdxPublicSignal(
-    event_type="org.openedx.learning.ccx.course.grade.now.failed.v1",
-=======
+
 # .. event_type: org.openedx.learning.ccx.course.grade.now.passed.v1
 # .. event_name: CCX_COURSE_GRADE_NOW_PASSED
 # .. event_description: Emit when a ccx course grade is passed
 # .. event_data: CcxCourseData
 CCX_COURSE_GRADE_NOW_PASSED = OpenEdxPublicSignal(
     event_type="org.openedx.learning.ccx.course.grade.now.passed.v1",
->>>>>>> 93b55dfb
     data={
         "ccx_course": CcxCourseData,
     }
+)
+
+
+# .. event_type: org.openedx.learning.ccx.course.grade.now.failed.v1
+# .. event_name: CCX_COURSE_GRADE_NOW_FAILED
+# .. event_description: Emit when a ccx course grade is failed
+# .. event_data: CcxCourseData
+CCX_COURSE_GRADE_NOW_FAILED = OpenEdxPublicSignal(
+    event_type="org.openedx.learning.ccx.course.grade.now.failed.v1",
+    data={
+        "ccx_course": CcxCourseData,
+    }
 )